"""imaging: imagenode, camera, sensor and image processing classes
Also reads settings from imagenode.yaml file.

Copyright (c) 2017 by Jeff Bass.
License: MIT, see LICENSE for more details.
"""

import os
import sys
import yaml
import pprint
import signal
import logging
import itertools
import threading
from time import sleep
from ast import literal_eval
from collections import deque
import numpy as np
import cv2
import imutils
from imutils.video import VideoStream
# sys.path.insert(0, '../../imagezmq/imagezmq') # for testing
import imagezmq
from tools.utils import interval_timer
from tools.nodehealth import HealthMonitor
from tools.utils import versionCompare
from pkg_resources import require

class ImageNode:
    """ Contains all the attributes and methods of this imagenode

    One ImageNode is instantiated during the startup of the imagenode.py
    program. It takes the settings loaded from the YAML file and sets all
    the operational parameters of the imagenode, including the hub address that
    images and messages will be sent to, camera settings, sensors, etc. as
    attributes of the ImageNode.

    The ImageNode also contains all the methods to gather, process and send
    images, event detection messages and sensor data to the ImageHub.

    Parameters:
        settings (Settings object): settings object created from YAML file
    """

    def __init__(self, settings):
        # set various node attributes; also check that numpy and OpenCV are OK
        self.tiny_image = np.zeros((3,3), dtype="uint8")  # tiny blank image
        ret_code, jpg_buffer = cv2.imencode(
            ".jpg", self.tiny_image, [int(cv2.IMWRITE_JPEG_QUALITY), 95])
        self.tiny_jpg = jpg_buffer # matching tiny blank jpeg
        self.jpeg_quality = 95

        # open ZMQ link to imagehub
        # use either of the formats below to specifiy address of display computer
        # sender = imagezmq.ImageSender(connect_to='tcp://jeff-macbook:5555')
        # self.sender = imagezmq.ImageSender(connect_to='tcp://192.168.1.190:5555')
        self.sender = imagezmq.ImageSender(connect_to=settings.hub_address)

        self.send_frame = self.send_jpg_frame # default send function is jpg
        if settings.send_type == 'image':
            self.send_frame = self.send_image_frame # set send function to image
        else: # anything not spelled 'image' is set to jpg
            self.send_frame = self.send_jpg_frame # set send function to jpg

        # set up message queue to hold (text, image) messages to be sent to hub
        self.send_q = deque(maxlen=settings.queuemax)
        if settings.send_threading:  # use a threaded send_q sender instead
            self.send_q = SendQueue(maxlen=settings.queuemax,
                          send_frame=self.send_frame,
                          process_hub_reply=self.process_hub_reply)
            self.send_q.start()

        # start system health monitoring & get system type (RPi vs Mac etc)
        self.health = HealthMonitor(settings, self.send_q)

        self.sensors = []  # need an empty list even if no sensors
        self.lights = []
        if self.health.sys_type == 'RPi':  # set up GPIO & sensors
            if settings.sensors or settings.lights:
                global GPIO
                import RPi.GPIO as GPIO
                GPIO.setmode(GPIO.BCM)
                GPIO.setwarnings(False)
            if settings.sensors:   # is there at least one sensor in yaml file
                global W1ThermSensor  # for DS18B20 temperature sensor
                from w1thermsensor import W1ThermSensor
                self.setup_sensors(settings)
            if settings.lights:   # is there at least one light in yaml file
                self.setup_lights(settings)

        # set up and start camera(s)
        self.camlist = []  # need an empty list if there are no cameras
        if settings.cameras:  # is there at least one camera in yaml file
            self.setup_cameras(settings)

        # Read a test image from each camera to check and verify:
        # 1. test that all cameras can successfully read an image
        # 2. determine actual camera resolution from returned image size
        # 3. if resize_width has been set, test that it works without error
        # 4. for each detector, convert roi_pct to roi_pixels
        # Note that image size returned from reading the camera can vary from
        # requested resolution size, especially in webcams
        for camera in self.camlist:
            testimage = camera.cam.read()
            image_size = testimage.shape  # actual image_size from this camera
            width, height = image_size[1], image_size[0]
            camera.res_actual = (width, height)
            if camera.resize_width:
                camera.width_pixels = (width * camera.resize_width) // 100
                testimage = imutils.resize(testimage, width=camera.width_pixels)
                image_size = testimage.shape
                width, height = image_size[1], image_size[0]
            else:
                camera.width_pixels = width
            camera.res_resized = (width, height)
            # compute ROI in pixels using roi_pct and current image size
            for detector in camera.detectors:
                top_left_x = detector.roi_pct[0][0] * width // 100
                top_left_y = detector.roi_pct[0][1] * height // 100
                bottom_right_x = detector.roi_pct[1][0] * width // 100
                bottom_right_y = detector.roi_pct[1][1] * height // 100
                detector.top_left = (top_left_x, top_left_y)
                detector.bottom_right = (bottom_right_x, bottom_right_y)
                detector.roi_pixels = (detector.top_left, detector.bottom_right)
                detector.roi_area = ((bottom_right_x - top_left_x)
                                    * (bottom_right_y - top_left_y))
                if detector.detector_type == 'motion':
                    detector.min_area_pixels = (detector.roi_area
                                                * detector.min_area) // 100

        if settings.print_node:
            self.print_node_details(settings)

    def print_node_details(self, settings):
        print('Node details after setup and camera test read:')
        print('  Node name:', settings.nodename)
        print('  System Type:', self.health.sys_type)
        for cam in self.camlist:
            print('  Camera:', cam.cam_type)
            print('    Resolution requested:', cam.resolution)
            print('    Resolution actual after cam read:', cam.res_actual)
            print('    Resize_width setting:', cam.resize_width)
            print('    Resolution after resizing:', cam.res_resized)
            if cam.cam_type == 'PiCamera':
                # check picamera version
                try:
                    picamversion = require('picamera')[0].version
                except:
                    picamversion = '0'
                print ('    PiCamera:')
                print ('        awb_mode:', cam.cam.camera.awb_mode, '(default = auto - off,auto,sunlight,cloudy,shade,tungsten,fluorescent,incandescent,flash,horizon)')
                print ('        brightness:', cam.cam.camera.brightness, '(default = 50, integer between 0 and 100)')
                print ('        contrast:', cam.cam.camera.contrast, '(default = 0, integer between -100 and 100)')
                print ('        exposure_compensation:', cam.cam.camera.exposure_compensation, '(default = 0, integer value between -25 and 25)')
                print ('        exposure_mode:', cam.cam.camera.exposure_mode, '(default = auto - off,auto,night,nightpreview,backlight,spotlight,sports,snow,beach,verylong,fixedfps,antishake,fireworks)')
                print ('        framerate:', cam.cam.camera.framerate, '(default = 30)')
                print ('        iso:', cam.cam.camera.iso, '(default = 0 for auto - 0,100,200,320,400,500,640,800)')
                print ('        meter_mode:', cam.cam.camera.meter_mode, '(default = average - averge,spot,backlit,matrix)')
                print ('        saturation:', cam.cam.camera.saturation, '(default = 0, integer between -100 and 100)')
                print ('        sharpness:', cam.cam.camera.sharpness, '(default = 0, integer between -100 and 100)')
                print ('        shutter_speed:', cam.cam.camera.shutter_speed, '(microseconds - default = 0 for auto)')
                if versionCompare('1.6', picamversion) != 1:
                    print ('        analog_gain:', float(cam.cam.camera.analog_gain), '(read-only)')
                    print ('        awb_gains:', cam.cam.camera.awb_gains, '(typical values for the gains are between 0.9 and 1.9 - when awb_mode = off)')
                    print ('        digital_gain:', float(cam.cam.camera.digital_gain), '(read-only)')
                    print ('        exposure_speed:', cam.cam.camera.exposure_speed, '(microseconds - read-only)')
                if versionCompare('1.9', picamversion) != 1:
                    print ('        still_stats:', cam.cam.camera.still_stats, '(default = False)')
                    print ('        sensor_mode:', cam.cam.camera.sensor_mode, '(default = 0)')
                if versionCompare('1.13', picamversion) != 1:
                    print ('        revision:', cam.cam.camera.revision, '(ov5647 = V1, imx219 = V2, imx477 = HQ)')

            for detector in cam.detectors:
                print('    Detector:', detector.detector_type)
                print('      ROI:', detector.roi_pct, '(in percents)')
                print('      ROI:', detector.roi_pixels, '(in pixels)')
                print('      ROI area:', detector.roi_area, '(in pixels)')
                print('      send_test_images:', detector.send_test_images)
                print('      send_count:', detector.send_count)
                if detector.detector_type == 'light':
                    print('      threshhold:', detector.threshold)
                    print('      min_frames:', detector.min_frames)
                elif detector.detector_type == 'motion':
                    print('      delta_threshhold:', detector.delta_threshold)
                    print('      min_motion_frames:', detector.min_motion_frames)
                    print('      min_still_frames:', detector.min_still_frames)
                    print('      min_area:', detector.min_area, '(in percent)')
                    print('      min_area:', detector.min_area_pixels, '(in pixels)')
                    print('      blur_kernel_size:', detector.blur_kernel_size)
                    print('      print_still_frames:', detector.print_still_frames)
        print()

    def setup_sensors(self, settings):
        """ Create a list of sensors from the sensors section of the yaml file

        Typical sensors include temperature and humidity, but PIR motion
        detectors, light meters and other are possible

        Parameters:
            settings (Settings object): settings object created from YAML file
        """

        for sensor in settings.sensors:  # for each sensor listed in yaml file
            s = Sensor(sensor, settings.sensors, settings, self.tiny_image,
                        self.send_q)
            self.sensors.append(s)  # add it to the list of sensors

    def setup_lights(self, settings):
        """ Create a list of lights from the lights section of the yaml file

        Lights are controlled by the RPI GPIO pins. The light settings name
        each light and assign it a GPIO pin

        Parameters:
            settings (Settings object): settings object created from YAML file
        """

        for light in settings.lights:  # for each light listed in yaml file
            l = Light(light, settings.lights, settings)  # create a Light instance with settings
            self.lights.append(l)  # add it to the list of lights

    def setup_cameras(self, settings):
        """ Create a list of cameras from the cameras section of the yaml file

        Often, the list will contain a single PiCamera, but it could be a
        PiCamera with one or more webcams. Or one or more webcams with no
        PiCamera.

        Parameters:
            settings (Settings object): settings object created from YAML file
        """
        for camera in settings.cameras:  # for each camera listed in yaml file
            cam = Camera(camera, settings.cameras, settings)  # create a Camera instance
            self.camlist.append(cam)  # add it to the list of cameras

    def send_jpg_frame(self, text, image):
        """ Compresses image as jpg before sending

        Function self.send_frame() is set to this function if jpg option chosen
        """

        ret_code, jpg_buffer = cv2.imencode(
            ".jpg", image, [int(cv2.IMWRITE_JPEG_QUALITY),
            self.jpeg_quality])
        hub_reply = self.sender.send_jpg(text, jpg_buffer)
        return hub_reply

    def send_image_frame(self, text, image):
        """ Sends image as unchanged OpenCV image; no compression

        Function self.send_frame() is set to this function if image option chosen
        """

        hub_reply = self.sender.send_image(text, image)
        return hub_reply

    def read_cameras(self):
        """ Read one image from each camera and run detectors.

        Perform vflip and image resizing if requested in YAML setttings file.
        Append transformed image to cam_q queue.
        """
        for camera in self.camlist:
            image = camera.cam.read()
            if camera.vflip:
                image = cv2.flip(image, -1)
            if camera.resize_width:
                image = imutils.resize(image, width=camera.width_pixels)
            camera.cam_q.append(image)
            for detector in camera.detectors:
                self.run_detector(camera, image, detector)

    def run_detector(self, camera, image, detector):
        """ run detector on newest image and detector queue; perform detection

        For each detector, add most recently acquired image to detector queue.
        Apply detector critera to detector queue of images to evaluate events.
        Append messages about events detected, if any, to send_q queue. Also,
        append any images relevant to a detected event to send_q queue.

        Parameters:
            camera (Camera object): current camera
            image (openCV image): most recently acquired camera image
            detector (Detector object): current detector to apply to image
                queue (e.g. motion)
        """

        if detector.draw_roi:
            cv2.rectangle(image,
                detector.top_left,
                detector.bottom_right,
                detector.draw_color,
                detector.draw_line_width)
        # detect state (light, etc.) and put images and events into send_q
        detector.detect_state(camera, image, self.send_q)

    def fix_comm_link(self):
        """ Evaluate, repair and restart communications link with hub.

        Restart link if possible, else restart program or reboot computer.
        """
        # TODO add some of the ongoing experiments to this code when
        #      have progressed in development and testing
        # Currently in testing:
        #     1. Just wait longer one time and try sending again:
        #        hub_reply = node.send_frame(text, image) # again
        #     2. Doing 1 repeatedly with exponential time increases
        #     3. Stopping and closing ZMQ context; restarting and sending
        #            last message
        #     4. Check WiFi ping; stop and restart WiFi service
        #     5. Reboot RPi; allow startup to restart imagenode.py
        #
        sys.exit()
        return 'hub_reply'

    def process_hub_reply(self, hub_reply):
        """ Process hub reply if it is other than "OK".

        A hub reply is normally "OK", but could be "send 10 images" or
        "set resolution: (320, 240)". This method processes hub requests.
        This may involve sending a requested image sequence, changing a setting,
        or restarting the computer.
        """

        # Typical response from hub is "OK" if there are no user or
        #    automated librian requests. Almost all responses are just "OK"
        #    therefore the default process_hub_reply is "pass"
        # TODO Respond to hub repies if they are other than 'OK'
        # for example, push "send 10 frames" request onto deque
        #     and then add "do requested extra frames" to detectors loop
        #     so that images get sent even though there is no routine reason
        pass

    def closeall(self, settings):
        """ Close all resources, including cameras, lights, GPIO.

        Parameters:
            settings (Settings object): settings object created from YAML file
        """

        for camera in self.camlist:
            camera.cam.stop()
        for light in self.lights:
            light.turn_off()
        if settings.sensors or settings.lights:
            GPIO.cleanup()
        if self.health.stall_p:
            self.health.stall_p.terminate()
            self.health.stall_p.join()
        if settings.send_threading:
            self.send_q.stop_sending()

class SendQueue:
    """ Implements a send_q replacement that uses threaded sends

    The default send_q is a deque that is filled in a read_cameras forever loop
    in the imagenode.py main() event loop. When the default send_q tests True
    because it contains images to send, the send_frame loop empties the send_q.
    It works, but has speed issues when sending occurs while motion detection is
    actively occuring at the same time.

    This class creates a drop-in replacement for send_q. This replacement
    send_q will always return len(send_q) as 0 as if empty, so that the main()
    event loop will loop forever in node.read_cameras() without ever sending
    anything. This is implemented by providing _bool_ and __len__ methods to
    prevent read_cameras from ever reaching the send_frame portion of the main
    imagenode.py event loop.

    This send_q replacement append() method will operate in read_cameras just as
    the deque did, but has a send_messages_forever method in a separate
    thread to send (message, image tuples) to empty the send_q. This
    implementation of send_q allows the imagenode.py main program to remain
    unchanged when send_threading is not set to True in the yaml settings.

    Parameters:
        maxlen (int): maximum length of send_q deque
        send_frame (func): the ImageNode method that sends frames
        process_hub_reply (func): the ImageNode method that processes hub replies

    """
    def __init__(self, maxlen=500, send_frame=None,
                        process_hub_reply=None):
        self.send_q = deque(maxlen=maxlen)
        self.send_frame = send_frame
        self.process_hub_reply = process_hub_reply
        self.keep_sending = True

    def __bool__(self):
        return False  # so that the read loop keeps reading forever

    def __len__(self):
        return 0  # so that the main() send loop is never entered

    def append(self, text_and_image):
        self.send_q.append(text_and_image)

    def send_messages_forever(self):
        # this will run in a separate thread
        # the "sleep()" calls allow main thread more time for image capture
        while self.keep_sending:
            if len(self.send_q) > 0:  # send until send_q is empty
                text, image = self.send_q.popleft()
                sleep(0.0000001) # sleep before sending
                hub_reply = self.send_frame(text, image)
                self.process_hub_reply(hub_reply)
            else:
                sleep(0.0000001) # sleep before checking send_q again

    def start(self):
        # start the thread to read frames from the video stream
        t = threading.Thread(target=self.send_messages_forever)
        print('Starting threading')
        t.daemon = True
        t.start()

    def stop_sending(self):
        self.keep_sending = False
        sleep(0.0000001) # sleep to allow ZMQ to clear buffer

class Sensor:
    """ Methods and attributes of a sensor, such as a temperature sensor

    Each sensor is setup and started using the settings in the yaml file.
    Includes methods for reading, and closing the sensor and GPIO pins.

    Parameters:
        sensor (text): dictionary key of current sensor being instantiated
        sensors (dict): dictionary of all the sensors in the YAML file
        settings (Settings object): settings object created from YAML file

    TODO Make imports of GPIO and W1ThermSensor conditional on actual need for
    them. For now, they are imported every time whether needed or not.

    TODO This is coded for a single DS18B20 temperature sensor. Add
    code for DHT22 sensors and for multiple DS18B20 sensors.
    """

    def __init__(self, sensor, sensors, settings, tiny_image, send_q):
        """ Initializes a specific sensor using settings in the YAML file.
        """

        self.tiny_image = tiny_image
        self.send_q = send_q
        if 'name' in sensors[sensor]:
            self.name = sensors[sensor]['name']
        else:
            self.name = sensor
        if 'gpio' in sensors[sensor]:
            self.gpio = sensors[sensor]['gpio']
        else:
            self.gpio = 4   # GPIO pin 4 is default for testing
        if 'type' in sensors[sensor]:
            self.type = sensors[sensor]['type']
        else:
            self.type = 'Unknown'
        if 'read_interval_minutes' in sensors[sensor]:
            self.interval = sensors[sensor]['read_interval_minutes']
        else:
            self.interval = 10  # how often to read sensor in minutes
        if 'min_difference' in sensors[sensor]:
            self.min_difference = sensors[sensor]['min_difference']
        else:
            self.min_difference = 1  # minimum difference to count as reportable
        self.interval *= 60.0 # convert often to check sensor to seconds

        # self.event_text is the text message for this sensor that is
        #   sent when the sensor value changes
        # example: Barn|Temperaure|85 F
        # example: Garage|Temperature|71 F
        # example: Compost|Moisture|95 %
        # self.event_text will have self.current_reading appended when events are sent
        self.event_text = '|'.join([settings.nodename, self.name]).strip()

        # TODO add other sensor types as testing is completed for each sensor type
        if self.type == 'DS18B20':
            self.temp_sensor = W1ThermSensor()
            self.last_reading = -999  # will ensure first reading is a change
            self.check_temperature() # check one time, then start interval_timer
            threading.Thread(daemon=True,
                target=lambda: interval_timer(
                    self.interval, self.check_temperature)).start()

    def check_temperature(self):
        """ adds temperature value from a sensor to senq_q message queue
        """
        temperature = int(self.temp_sensor.get_temperature(W1ThermSensor.DEGREES_F))
        if abs(temperature - self.last_reading) >= self.min_difference:
            # temperature has changed from last reported temperature, therefore
            # send an event message reporting temperature by appending to send_q
            temp_text = str(temperature) + " F"
            text = '|'.join([self.event_text, temp_text])
            text_and_image = (text, self.tiny_image)
            self.send_q.append(text_and_image)
            self.last_reading = temperature

class Light:
    """ Methods and attributes of a light controlled by an RPi GPIO pin

    Each light is setup and started using the settings in the yaml file.
    Includes methods for turning the light on and off using the GPIO pins.

    Parameters:
        light (text): dictionary key of the current light being instantiated
        lights (dict): dictionary of all the lights in the YAML file
        settings (Settings object): settings object created from YAML file
    """

    def __init__(self, light, lights, settings):
        """ Initializes a specific light using settings in the YAML file.
        """

        if 'name' in lights[light]:
            self.name = lights[light]['name']
        else:
            self.name = light
        if 'gpio' in lights[light]:
            self.gpio = lights[light]['gpio']
        else:
            self.gpio = 18   # GPIO pin 18 is the default for testing
        if 'on' in lights[light]:
            self.on = lights[light]['on']
        else:
            self.on = 'continuous'

        GPIO.setup(self.gpio, GPIO.OUT)
        if self.on == 'continuous':
            self.turn_on()
        else:  # set up light on/off cyclying other than continuous
            pass  # for example, during certain hours

    def turn_on(self):
        """ Turns on the light using the GPIO pins
        """
        GPIO.output(self.gpio, True)  # turn on light

    def turn_off(self):
        """ Turns off the light using the GPIO pins
        """
        GPIO.output(self.gpio, False)  # turn off light

class Camera:
    """ Methods and attributes of a camera

    Each camera is setup and started using the settings in the yaml file.
    Includes setup of detectors, e.g., detector for motion

    Parameters:
        camera (text): dict key of current camera being instantiated
        cameras (dict): dictionary of all cameras named in YAML file
        settings (Settings object): settings object created from YAML file
    """

    def __init__(self, camera, cameras, settings):
        """ Initializes all the camera settings from settings in the YAML file.
        """

        self.cam = None
        self.jpeg_quality = 95  # 0 to 100, higher is better quality, 95 is cv2 default
        # check picamera version
        try:
            picamversion = require('picamera')[0].version
        except:
            picamversion = '0'
        
        if 'resolution' in cameras[camera]:
            self.resolution = literal_eval(cameras[camera]['resolution'])
        else:
            self.resolution = (320, 240)
        if 'framerate' in cameras[camera]:
            self.framerate = cameras[camera]['framerate']
        else:
            self.framerate = 32
        if 'vflip' in cameras[camera]:
            self.vflip = cameras[camera]['vflip']
        else:
            self.vflip = False
        if 'resize_width' in cameras[camera]:
            # resize_width is a percentage value
            # width in pixels will be computed later after reading a test image
            self.resize_width = cameras[camera]['resize_width']
        else:
            self.resize_width = None
        if 'viewname' in cameras[camera]:
            self.viewname = cameras[camera]['viewname']
        else:
            self.viewname = ' '
        if 'src' in cameras[camera]:
            self.src = cameras[camera]['src']
        else:
            self.src = 0
        if 'exposure_mode' in cameras[camera]:
            self.exposure_mode = cameras[camera]['exposure_mode']
        else:
            self.exposure_mode = None
        if 'iso' in cameras[camera]:
            self.iso = cameras[camera]['iso']
        else:
            self.iso = 0  # default value
        if 'shutter_speed' in cameras[camera]:
            self.shutter_speed = cameras[camera]['shutter_speed']
        else:
            self.shutter_speed = 0  # default value
        if 'sharpness' in cameras[camera]:
            self.sharpness = cameras[camera]['sharpness']
        else:
            self.sharpness = 0  # default value
        if 'contrast' in cameras[camera]:
            self.contrast = cameras[camera]['contrast']
        else:
            self.contrast = 0  # default value
        if 'brightness' in cameras[camera]:
            self.brightness = cameras[camera]['brightness']
        else:
            self.brightness = 50  # default value
        if 'exposure_compensation' in cameras[camera]:
            self.exposure_compensation = cameras[camera]['exposure_compensation']
        else:
            self.exposure_compensation = 0  # 0 default value, integer value between -25 and 25
        if 'awb_mode' in cameras[camera]:
            self.awb_mode = cameras[camera]['awb_mode']
        else:
            self.awb_mode = 'auto'  # default value
        if versionCompare('1.9', picamversion) != 1:
            if 'sensor_mode' in cameras[camera]:
                self.sensor_mode = cameras[camera]['sensor_mode']
            else:
                self.sensor_mode = 0  # default value
            
        self.detectors = []
        if 'detectors' in cameras[camera]:  # is there at least one detector
            self.setup_detectors(cameras[camera]['detectors'],
            settings.nodename, self.viewname)

        if camera[0].lower() == 'p':  # this is a picam
            # start PiCamera and warm up; inherits methods from VideoStream
            self.cam = VideoStream(usePiCamera=True,
                resolution=self.resolution,
                framerate=self.framerate).start()
            # if an exposure mode has been set in yaml, set it
            if self.exposure_mode:
                self.cam.camera.exposure_mode = self.exposure_mode
            # if an iso has been set in yaml, set it
            if self.iso:
                self.cam.camera.iso = self.iso
            # if an iso has been set in yaml, set it
            if self.shutter_speed:
                self.cam.camera.shutter_speed = self.shutter_speed
            # if an sharpness has been set in yaml, set it
            if self.sharpness:
                self.cam.camera.sharpness = self.sharpness
            # if an contrast has been set in yaml, set it
            if self.contrast:
                self.cam.camera.contrast = self.contrast
            # if an brightness has been set in yaml, set it
            if self.brightness:
                self.cam.camera.brightness = self.brightness
            # if an exposure_compensation has been set in yaml, set it
            if self.exposure_compensation:
                self.cam.camera.exposure_compensation = self.exposure_compensation
            # if an awb_mode has been set in yaml, set it
            if self.awb_mode:
                self.cam.camera.awb_mode = self.awb_mode
            # if an sensor_mode has been set in yaml, set it
            if versionCompare('1.9', picamversion) != 1:
                if self.sensor_mode:
                    self.cam.camera.sensor_mode = self.sensor_mode                
            self.cam_type = 'PiCamera'
        else:  # this is a webcam (not a picam)
            self.cam = VideoStream(src=0).start()
            self.cam_type = 'webcam'
        sleep(2.0)  # allow camera sensor to warm up

        # self.text is the text label for images from this camera.
        # Each image that is sent is sent with a text label so the hub can
        # file them by nodename, viewname, and send_type
        # example: JeffOffice Window|jpg
        # Nodename and View name are in one field, separated by a space.
        # send_type is in the next field
        # The 2 field names are separaged by the | character
        node_and_view = ' '.join([settings.nodename, self.viewname]).strip()
        self.text = '|'.join([node_and_view, settings.send_type])

        # set up camera image queue
        self.cam_q = deque(maxlen=settings.queuemax)

    def setup_detectors(self, detectors, nodename, viewname):
        """ Create a list of detectors for this camera

        Parameters:
            detectors (dict): detectors for this camera from YAML file
            nodename (str): nodename to identify event messages and images sent
            viewnane (str): viewname to identify event messages and images sent
        """

        for detector in detectors:  # for each camera listed in yaml file
            det = Detector(detector, detectors, nodename, viewname)  # create a Detector instance
            self.detectors.append(det)  # add to list of detectors for this camera

class Detector:
    """ Methods and attributes of a detector for motion, light, etc.

    Each detector is setup with ROI tuples and various parameters.
    Detector options that are common to all detectors are set up here.
    Detector options that are specific to individual detector types (like
    'light', are set up in detector specific sections here).

    Parameters:
        detector (text): dict key for a specific detector for this camera
        detectors (dict): dictionary of all detectors for this camera
        nodename (str): nodename to identify event messages and images sent
        viewnane (str): viewname to identify event messages and images sent
    """

    def __init__(self, detector, detectors, nodename, viewname):
        """ Initializes all the detector using settings from the YAML file.
        """

        self.detector_type = detector
        # set detect_state function to detector_type (e.g., light or motion)
        if detector == 'light':
            self.detect_state = self.detect_light
            if 'threshold' in detectors[detector]:
                self.threshold = detectors[detector]['threshold']
            else:
                self.threshold = 100  # 100 is a default for testing
            if 'min_frames' in detectors[detector]:
                self.min_frames = detectors[detector]['min_frames']
            else:
                self.min_frames = 5  # 5 is default
            # need to remember min_frames of state history to calculate state
            self.state_history_q  = deque(maxlen=self.min_frames)

        elif detector == 'motion':
            self.detect_state = self.detect_motion
            self.moving_frames = 0
            self.still_frames = 0
            self.total_frames = 0
            if 'delta_threshold' in detectors[detector]:
                self.delta_threshold = detectors[detector]['delta_threshold']
            else:
                self.delta_threshold = 5  # 5 is a default for testing
            if 'min_area' in detectors[detector]:
                self.min_area = detectors[detector]['min_area']
            else:
                self.min_area = 3 # 3 is default percent of ROI
            if 'min_motion_frames' in detectors[detector]:
                self.min_motion_frames = detectors[detector]['min_motion_frames']
            else:
                self.min_motion_frames = 3 # 3 is default
            if 'min_still_frames' in detectors[detector]:
                self.min_still_frames = detectors[detector]['min_still_frames']
            else:
                self.min_still_frames = 3 # 3 is default
            self.min_frames = max(self.min_motion_frames, self.min_still_frames)
            if 'blur_kernel_size' in detectors[detector]:
                self.blur_kernel_size = detectors[detector]['blur_kernel_size']
            else:
                self.blur_kernel_size = 15 # 15 is default blur_kernel_size
            if 'print_still_frames' in detectors[detector]:
                self.print_still_frames = detectors[detector]['print_still_frames']
            else:
                self.print_still_frames = True # True is default print_still_frames

        if 'ROI' in detectors[detector]:
            self.roi_pct = literal_eval(detectors[detector]['ROI'])
        else:
            self.roi_pct = ((0,0),(100,100))
        if 'draw_roi' in detectors[detector]:
            self.draw_roi = literal_eval(detectors[detector]['draw_roi'])
            self.draw_color = self.draw_roi[0]
            self.draw_line_width = self.draw_roi[1]
        else:
            self.draw_roi = None
        send_frames = 'None Set'
        self.frame_count = 0
        # send_frames option can be 'continuous', 'detected event', 'none'
        if 'send_frames' in detectors[detector]:
            send_frames = detectors[detector]['send_frames']
            if not send_frames:  # None was specified; send 0 frames
                self.frame_count = 0
            if 'detect' in send_frames:
                self.frame_count = 10  # detected events default; adjusted later
            elif 'continuous' in send_frames:
                self.frame_count = -1  # send continuous flag
            elif 'none' in send_frames:  # don't send any frames
                self.frame_count = 0
        else:
            self.frame_count = -1  # send continuous flag
        # send_count option is an integer of how many frames to send if event
        if 'send_count' in detectors[detector]:
            self.send_count = detectors[detector]['send_count']
        else:
            self.send_count = 5  # default number of frames to send per event
        # send_test_images option: if True, send test images like ROI, Gray
        if 'send_test_images' in detectors[detector]:
            self.send_test_images = detectors[detector]['send_test_images']
        else:
            self.send_test_images = False  # default is NOT to send test images

        # self.event_text is the text message for this detector that is
        # sent when the detector state changes
        # example: JeffOffice Window|light|dark
        # example: JeffOffice Window|light|lighted
        # self.event_text will have self.current_state appended when events are sent
        node_and_view = ' '.join([nodename, viewname]).strip()
        self.event_text = '|'.join([node_and_view, self.detector_type])

        # An event is a change of state (e.g., 'dark' to 'lighted')
        # Every detector is instantiated with all states = 'unknown'
        self.current_state = 'unknown'
        self.last_state = 'unknown'

        self.msg_image = np.zeros((2,2), dtype="uint8")  # blank image tiny
        if self.send_test_images:
            # set the blank image wide enough to hold message of send_test_images
            self.msg_image = np.zeros((5,320), dtype="uint8")  # blank image wide

    def detect_state(self, camera, image, send_q):
        """ Placeholder function will be set to specific detection function

        For example, detect_state() will be set to detect_light() during
        detector.__init__()
        """
        print('Therefore, should never get to this print statement')
        pass

    def detect_light(self, camera, image, send_q):
        """ Detect if ROI is 'lighted' or 'dark'; send event message and images

        After adding current image to 'event state' history queue, detect if the
        ROI state has changed (e.g., has state changed to 'lighted' from 'dark'.)

        If the state has changed, send an event message and the event images.
        (However, if send_frames option is 'continuous', images have already
        been sent, so there is no need to send the event images.)

        If state has not changed, just store the image state into 'event state'
        history queue for later comparison and return.

        Parameters:
            camera (Camera object): current camera
            image (OpenCV image): current image
            send_q (Deque): where (text, image) tuples are appended to be sent
        """

        # if we are sending images continuously, append current image to send_q
        if self.frame_count == -1:  # -1 code to send all frames continuously
            text_and_image = (camera.text, image)
            send_q.append(text_and_image)

        # crop ROI & convert to grayscale
        x1, y1 = self.top_left
        x2, y2 = self.bottom_right
        ROI = image[y1:y2, x1:x2]
        gray = cv2.cvtColor(ROI, cv2.COLOR_BGR2GRAY)
        # calculate current_state of ROI
        gray_mean = int(np.mean(gray))
        if gray_mean > self.threshold:
            state = 'lighted'
            state_num = 1
        else:
            state = 'dark'
            state_num = -1
        if self.send_test_images:
            images = []
            images.append(('ROI', ROI,))
            images.append(('Grayscale', gray,))
            state_values =[]
            state_values.append(('State', state,))
            state_values.append(('Mean Pixel Value', str(gray_mean),))
            self.send_test_data(images, state_values, send_q)
        self.state_history_q.append(state_num)
        if len(self.state_history_q) < self.min_frames:
            return  # not enough history to check for a state change

        # have enough history now, so...
        #   determine if there has been a change in state
        if self.state_history_q.count(-1) == self.min_frames:
            self.current_state = 'dark'
        elif self.state_history_q.count(1) == self.min_frames:
            self.current_state = 'lighted'
        else:
            return  # state has not stayed the same for self.min_frames
        if self.current_state == self.last_state:
            return  # there has been no state change and hence no event yet

        # state has changed from last reported state, therefore
        # send event message, reporting current_state, by appending it to send_q
        text = '|'.join([self.event_text, self.current_state])
        text_and_image = (text, self.msg_image)
        send_q.append(text_and_image)

        # if frame_count = -1, then already sending images continuously...
        #   so no need to send the images of this detected event
        # if frame_count > 0, need to send send_count images from the cam_q
        #   by appending them to send_q
        if self.frame_count > 0:  # then need to send images of this event
            send_count = min(len(camera.cam_q), self.send_count)
            for i in range(-send_count,-1):
                text_and_image = (camera.text, camera.cam_q[i])
                send_q.append(text_and_image)

        # Now that current state has been sent, it becomes the last_state
        self.last_state = self.current_state

    def detect_motion(self, camera, image, send_q):
        """ Detect if ROI is 'moving' or 'still'; send event message and images

        After adding current image to 'event state' history queue, detect if the
        ROI state has changed (e.g., has state changed to 'moving' from 'still'.)

        If the state has changed, send an event message and the event images.
        (However, if send_frames option is 'continuous', images have already
        been sent, so there is no need to send the event images.)

        If state has not changed, just store the image into 'event state'
        history queue for later comparison and return.

        Parameters:
            camera (Camera object): current camera
            image (OpenCV image): current image
            send_q (Deque): where (text, image) tuples are appended to be sent

        This function borrowed a lot from a motion detector tutorial post by
        Adrian Rosebrock on PyImageSearch.com. See README.rst for details.
        """

        # if we are sending images continuously, append current image to send_q
        if self.frame_count == -1:  # -1 code ==> send all frames continuously
            text_and_image = (camera.text, image)
            send_q.append(text_and_image)  # send current image

        # crop ROI & convert to grayscale & apply GaussianBlur
        x1, y1 = self.top_left
        x2, y2 = self.bottom_right
        ROI = image[y1:y2, x1:x2]
        gray = cv2.cvtColor(ROI, cv2.COLOR_BGR2GRAY)
        gray = cv2.GaussianBlur(gray,
                        (self.blur_kernel_size, self.blur_kernel_size), 0)

        # If no history yet, save the first image as the  average image
        if self.total_frames < 1:
            self.average = gray.copy().astype('float')
        else:
            # add gray image to weighted average image
            cv2.accumulateWeighted(gray, self.average, 0.5)
        # frame delta is the absolute difference between gray and self.average
        frameDelta = cv2.absdiff(gray, cv2.convertScaleAbs(self.average))
    	# threshold the frame delta image and dilate the thresholded image
        thresholded = cv2.threshold(frameDelta, self.delta_threshold,
                                    255,cv2.THRESH_BINARY)[1]
        thresholded = cv2.dilate(thresholded, None, iterations=2)
        # find contours in thresholded image
        # OpenCV version 3.x returns a 3 value tuple
        # OpenCV version 4.x returns a 2 value tuple
        # Using the OpenCV 4.x version in master git repository
<<<<<<< HEAD
        major = cv2.__version__.split('.')[0]
        if major == '3':
            (_, contours, __) = cv2.findContours(thresholded.copy(), cv2.RETR_EXTERNAL, cv2.CHAIN_APPROX_SIMPLE)
        else:
            (contours, __) = cv2.findContours(thresholded.copy(), cv2.RETR_EXTERNAL, cv2.CHAIN_APPROX_SIMPLE)


=======
        #    but switching comment in below 2 lines reverts to OpenCV 3.x
        # (_, contours, __) = cv2.findContours(thresholded.copy(),
        # (contours, __) = cv2.findContours(thresholded.copy(),
        #                    cv2.RETR_EXTERNAL, cv2.CHAIN_APPROX_SIMPLE)
        contours_tuple = cv2.findContours(thresholded.copy(),
                            cv2.RETR_EXTERNAL, cv2.CHAIN_APPROX_SIMPLE)
        contours = contours_tuple[-2]  # captures contours value correctly for both versions of OpenCV
>>>>>>> ea6d8304
        state = 'still'
        area = 0
        for contour in contours:
            area = cv2.contourArea(contour)
            if area < self.min_area_pixels:
                continue
            state = 'moving'
        if state == 'moving':
            self.moving_frames += 1
        else:
            self.moving_frames = 0
            self.still_frames += 1
        # Optionally, send various test images to visually tune settings
        if self.send_test_images:  # send some intermediate test images
            images = []
            images.append(('ROI', ROI,))
            images.append(('Grayscale', gray,))
            images.append(('frameDelta', frameDelta,))
            images.append(('thresholded', thresholded,))
            state_values =[]
            state_values.append(('State', self.current_state,))
            state_values.append(('N Contours', str(len(contours)),))
            state_values.append(('Area', str(area),))
            self.send_test_data(images, state_values, send_q)
        else:
            sleep(0.02)  # for testing
            pass

        self.total_frames += 1
        if self.total_frames < self.min_frames:
            return  # not enough history to check for a state change

        # have enough history now, so...
        #   determine if there has been a change in state
        if self.moving_frames >= self.min_motion_frames:
            self.current_state = 'moving'
            self.still_frames = 0
        elif self.still_frames >= self.min_still_frames:
            self.current_state = 'still'
        else:
            return  # not enought frames of either state; return for more
        if self.current_state == self.last_state:
            return  # there has been no state change and hence no event yet

        # state has changed from last reported state, so...
        # send event message reporting current_state by appending it to send_q
        text = '|'.join([self.event_text, self.current_state])
        text_and_image = (text, self.msg_image)
        send_q.append(text_and_image)

        # if frame_count = -1, then already sending images continuously...
        #   so no need to send the images of this detected event
        # if frame_count > 0, need to send send_count images from the cam_q
        #   by appending them to send_q
        if self.frame_count > 0:  # then need to send images of this event
            send_count = min(len(camera.cam_q), self.send_count)
            if (self.current_state == 'still') and (self.print_still_frames == False):
                send_count = 0
            for i in range(-send_count,-1):
                text_and_image = (camera.text, camera.cam_q[i])
                send_q.append(text_and_image)

        # Now that current state has been sent, it becomes the last_state
        self.last_state = self.current_state

    def send_test_data(self, images, state_values, send_q):
        """ Sends various test data, images, computed state values via send_q

        Used for testing, this function takes a set of images and computed
        values such as number of contours, averge light intensity value,
        and computed state, such as "moving" and "still" and puts these values
        into small images that can be displayed in a simple test hub for
        tuning the settings parameters of a detector.

        Parameters:
            images (list): test images to send for display, e.g., ROI, grayscale
            state_values (list): the name and value of tuning parameters, such
                as state, area, N_contours, Mean Pixel Value, etc.
        """
        for text_and_image in images:
            send_q.append(text_and_image)
        font = cv2.FONT_HERSHEY_SIMPLEX
        for text_and_value in state_values:
            text, value = text_and_value
            state_image = np.zeros((50,200), dtype="uint8")  # blank image
            cv2.putText(state_image,value,(10,35), font,
                        1,(255,255,255),2,cv2.LINE_AA)
            text_and_image = (text, state_image)
            send_q.append(text_and_image)

class Settings:
    """Load settings from YAML file

    Note that there is currently almost NO error checking for the YAML
    settings file. Therefore, by design, an exception will be raised
    when a required setting is missing or misspelled in the YAML file.
    This stops the program with a Traceback which will indicate which
    setting below caused the error. Reading the Traceback will indicate
    which line below caused the error. Fix the YAML file and rerun the
    program until the YAML settings file is read correctly.

    There is a "print_settings" option that can be set to TRUE to print
    the dictionary that results from reading the YAML file. Note that the
    order of the items in the dictionary will not necessarily be the order
    of the items in the YAML file (this is a property of Python dictionaries).
    """

    def __init__(self):
        userdir = os.path.expanduser("~")
        with open(os.path.join(userdir,"imagenode.yaml")) as f:
            self.config = yaml.safe_load(f)
        self.print_node = False
        if 'node' in self.config:
            if 'print_settings' in self.config['node']:
                if self.config['node']['print_settings']:
                    self.print_settings()
                    self.print_node = True
                else:
                    self.print_node = False
        else:
            self.print_settings('"node" is a required settings section but not present.')
            raise KeyboardInterrupt
        if 'hub_address' in self.config:
            self.hub_address = self.config['hub_address']['H1']
            # TODO add read and store H2 and H3 hub addresses
        else:
            self.print_settings('"hub_address" is a required settings section but not present.')
            raise KeyboardInterrupt

        if 'name' in self.config['node']:
            self.nodename = self.config['node']['name']
        else:
            self.print_settings('"name" is a required setting in the "node" section but not present.')
            raise KeyboardInterrupt
        if 'patience' in self.config['node']:
            self.patience = self.config['node']['patience']
        else:
            self.patience = 10  # default is to wait 10 seconds for hub reply
        if 'queuemax' in self.config['node']:
            self.queuemax = self.config['node']['queuemax']
        else:
            self.queuemax = 50
        if 'heartbeat' in self.config['node']:
            self.heartbeat = self.config['node']['heartbeat']
        else:
            self.heartbeat = 0
        if 'stall_watcher' in self.config['node']:
            self.stall_watcher = self.config['node']['stall_watcher']
        else:
            self.stall_watcher = False
        if 'send_threading' in self.config['node']:
            self.send_threading = self.config['node']['send_threading']
        else:
            self.send_threading = False
        if 'send_type' in self.config['node']:
            self.send_type = self.config['node']['send_type']
        else:
            self.send_type = 'jpg'  # default send type is jpg
        if 'cameras' in self.config:
            self.cameras = self.config['cameras']
        else:
            self.cameras = None
        if 'sensors' in self.config:
            self.sensors = self.config['sensors']
        else:
            self.sensors = None
        if 'lights' in self.config:
            self.lights = self.config['lights']
        else:
            self.lights = None

    def print_settings(self, title=None):
        """ prints the settings in the yaml file using pprint()
        """
        if title:
            print(title)
        print('Contents of imagenode.yaml:')
        pprint.pprint(self.config)
        print()<|MERGE_RESOLUTION|>--- conflicted
+++ resolved
@@ -562,7 +562,7 @@
             picamversion = require('picamera')[0].version
         except:
             picamversion = '0'
-        
+
         if 'resolution' in cameras[camera]:
             self.resolution = literal_eval(cameras[camera]['resolution'])
         else:
@@ -626,7 +626,7 @@
                 self.sensor_mode = cameras[camera]['sensor_mode']
             else:
                 self.sensor_mode = 0  # default value
-            
+
         self.detectors = []
         if 'detectors' in cameras[camera]:  # is there at least one detector
             self.setup_detectors(cameras[camera]['detectors'],
@@ -664,7 +664,7 @@
             # if an sensor_mode has been set in yaml, set it
             if versionCompare('1.9', picamversion) != 1:
                 if self.sensor_mode:
-                    self.cam.camera.sensor_mode = self.sensor_mode                
+                    self.cam.camera.sensor_mode = self.sensor_mode
             self.cam_type = 'PiCamera'
         else:  # this is a webcam (not a picam)
             self.cam = VideoStream(src=0).start()
@@ -955,15 +955,6 @@
         # OpenCV version 3.x returns a 3 value tuple
         # OpenCV version 4.x returns a 2 value tuple
         # Using the OpenCV 4.x version in master git repository
-<<<<<<< HEAD
-        major = cv2.__version__.split('.')[0]
-        if major == '3':
-            (_, contours, __) = cv2.findContours(thresholded.copy(), cv2.RETR_EXTERNAL, cv2.CHAIN_APPROX_SIMPLE)
-        else:
-            (contours, __) = cv2.findContours(thresholded.copy(), cv2.RETR_EXTERNAL, cv2.CHAIN_APPROX_SIMPLE)
-
-
-=======
         #    but switching comment in below 2 lines reverts to OpenCV 3.x
         # (_, contours, __) = cv2.findContours(thresholded.copy(),
         # (contours, __) = cv2.findContours(thresholded.copy(),
@@ -971,7 +962,6 @@
         contours_tuple = cv2.findContours(thresholded.copy(),
                             cv2.RETR_EXTERNAL, cv2.CHAIN_APPROX_SIMPLE)
         contours = contours_tuple[-2]  # captures contours value correctly for both versions of OpenCV
->>>>>>> ea6d8304
         state = 'still'
         area = 0
         for contour in contours:
