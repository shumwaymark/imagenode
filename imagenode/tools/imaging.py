--- conflicted
+++ resolved
@@ -372,10 +372,8 @@
         if settings.send_threading:
             self.send_q.stop_sending()
         self.sender.close()
-<<<<<<< HEAD
-
-=======
->>>>>>> 72333214
+
+
 
 class SendQueue:
     """ Implements a send_q replacement that uses threaded sends
@@ -539,15 +537,9 @@
                         temperature = self.temp_sensor.temperature
                     else:
                         temperature = self.temp_sensor.temperature * (9 / 5) + 32
-<<<<<<< HEAD
                     temperature = float(format(temperature, '.1f'))
                     humidity = self.temp_sensor.humidity
                     humidity = float(format(humidity, '.1f'))
-=======
-                    temperature = float(format(temperature,'.1f'))
-                    humidity = self.temp_sensor.humidity
-                    humidity = float(format(humidity,'.1f'))
->>>>>>> 72333214
                     break  # break out of for loop if got valid readings
                 except RuntimeError:
                     sleep(3)  # wait 3 seconds and try again
@@ -618,10 +610,8 @@
         """
         GPIO.output(self.gpio, False)  # turn off light
 
-<<<<<<< HEAD
-
-=======
->>>>>>> 72333214
+
+
 class PiCameraUnthreadedStream():
     """ Rreads the PiCamera without threading.
 
@@ -638,12 +628,8 @@
         self.camera.framerate = framerate
         self.rawCapture = PiRGBArray(self.camera, size=resolution)
         self.stream = self.camera.capture_continuous(self.rawCapture,
-<<<<<<< HEAD
                                                      format="bgr",
                                                      use_video_port=True)
-=======
-            format="bgr", use_video_port=True)
->>>>>>> 72333214
         self.frame = None
 
     def read(self):
@@ -660,10 +646,8 @@
         self.rawCapture.close()
         self.camera.close()
 
-<<<<<<< HEAD
-
-=======
->>>>>>> 72333214
+
+
 class Camera:
     """ Methods and attributes of a camera
 
@@ -762,20 +746,12 @@
             # PiCameraUnthreadedStream to read the PiCamera in an unthreaded way
             if self.threaded_read:
                 self.cam = VideoStream(usePiCamera=True,
-<<<<<<< HEAD
                                        resolution=self.resolution,
                                        framerate=self.framerate).start()
             else:
                 self.cam = PiCameraUnthreadedStream(resolution=self.resolution,
                                                     framerate=self.framerate)
-=======
-                    resolution=self.resolution,
-                    framerate=self.framerate).start()
-            else:
-                self.cam = PiCameraUnthreadedStream(
-                    resolution=self.resolution,
-                    framerate=self.framerate)
->>>>>>> 72333214
+
             # if an exposure mode has been set in yaml, set it
             if self.exposure_mode:
                 self.cam.camera.exposure_mode = self.exposure_mode
